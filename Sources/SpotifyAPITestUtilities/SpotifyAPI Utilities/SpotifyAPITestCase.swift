import Foundation
import XCTest
import SpotifyWebAPI

public class SpotifyTestObserver: NSObject, XCTestObservation {
    
    public static var isRegisteredAsObserver = false

    public func testBundleWillStart(_ testBundle: Bundle) {
//        print("\n\ntestBundleWillStart: \(testBundle)\n\n")
    }
    
    public func testBundleDidFinish(_ testBundle: Bundle) {
//        print("\n\ntestBundleDidFinish: \(testBundle)\n\n")
        
<<<<<<< HEAD
        let failingTestsString = self.makeFailingTestsString()

        if let logFile = SpotifyAPITestCase.logFile {
=======
        if let logFile = SpotifyAPITestCase.logFile {
            let failingTestsString = self.makeFailingTestsString()
>>>>>>> 1b91ad2b
            try? failingTestsString.append(to: logFile)
        }

        print("\(failingTestsString)")

    }
    
    func makeFailingTestsString() -> String {
        
        if SpotifyAPITestCase.failingTests.isEmpty {
            return "\nALL TESTS PASSED\n"
        }

        let tests = SpotifyAPITestCase.failingTests
            .compactMap { test -> (testCase: String, testMethod: String)? in
                // each string in `failingTests` has the format
                // "<test-case>.<test-method>", so we split the string
                // on the period
                let tests = test.split(separator: ".").map(String.init)
                if tests.count != 2 { return nil }
                return (testCase: tests[0], testMethod: tests[1])
            }
            .sorted { lhs, rhs in
                lhs.testCase < rhs.testCase
            }
        
    
        let failingTestsFilter = tests
            .map { test in
                "\(test.testCase)/\(test.testMethod)"
            }
            .joined(separator: "|")
        
        let reTestCommand = """
            to re-run failing tests:
            
            swift test --filter "\(failingTestsFilter)"
            """
    
        var testsListString = ""

        var currentTestCase: String? = nil
        for test in tests {
            if test.testCase != currentTestCase {
                print("\n\(test.testCase)", to: &testsListString)
                currentTestCase = test.testCase
            }
            print("    - \(test.testMethod)", to: &testsListString)
        }

        
        let finalMessage = """

            --------- FAILING TESTS ---------

            \(testsListString)
            
            \(reTestCommand)
            """
        
        return finalMessage
    }
    
    public override init() {
        super.init()
        XCTestObservationCenter.shared.addTestObserver(self)
        Self.isRegisteredAsObserver = true
    }
}

/// The base class for **all** test cases in this package.
/// Overides `record(_:)` to record issues.
open class SpotifyAPITestCase: XCTestCase {
    
    public static var failingTests: [String] = []

    /// The file that issues will be logged to during tests.
    public static let logFile: URL? = {
        if let folder = SpotifyDecodingError.dataDumpfolder {
            let dateString = DateFormatter
                .millisecondsTime.string(from: Date())
            return folder.appendingPathComponent(
                "test log \(dateString).txt",
                isDirectory: false
            )
        }
        return nil
    }()
    
    open override class func setUp() {
        if !SpotifyTestObserver.isRegisteredAsObserver {
            _ = SpotifyTestObserver()
            SpotifyTestObserver.isRegisteredAsObserver = true
        }
    }
    
    #if canImport(ObjectiveC)
    
<<<<<<< HEAD
    open override func record(_ issue: XCTIssue) {

        super.record(issue)

        let context = issue.sourceCodeContext

        let symbolNames = context.callStack
            .compactMap { frame -> String? in
                guard let name = frame.symbolInfo?.symbolName,
                      !name.starts(with: "@objc") else {
                    return nil
                }
                return name
            }
            .joined(separator: "\n")

        let filePath = context.location?.fileURL.path ?? ""
        let line = (context.location?.lineNumber)
            .flatMap(String.init) ?? ""
        let locationString = "\(filePath):\(line)"

        let testName = self.name

        let message = """
            ------------------------------------------------
            \(locationString)
            \(testName)
            \(issue.compactDescription)
            callstack:
            \(symbolNames)
            ------------------------------------------------
            """

        if let logFile = Self.logFile {
            try? message.append(to: logFile)
        }

        if !Self.failingTests.contains(testName) {
            Self.failingTests.append(testName)
        }

    }
=======
//    open override func record(_ issue: XCTIssue) {
//
//        super.record(issue)
//
//        let context = issue.sourceCodeContext
//
//        let symbolNames = context.callStack
//            .compactMap { frame -> String? in
//                guard let name = frame.symbolInfo?.symbolName,
//                      !name.starts(with: "@objc") else {
//                    return nil
//                }
//                return name
//            }
//            .joined(separator: "\n")
//
//        let filePath = context.location?.fileURL.path ?? ""
//        let line = (context.location?.lineNumber)
//            .flatMap(String.init) ?? ""
//        let locationString = "\(filePath):\(line)"
//
//        let testName = self.name
//
//        let message = """
//            ------------------------------------------------
//            \(locationString)
//            \(testName)
//            \(issue.compactDescription)
//            callstack:
//            \(symbolNames)
//            ------------------------------------------------
//            """
//
//        if let logFile = Self.logFile {
//            try? message.append(to: logFile)
//        }
//
//        if !Self.failingTests.contains(testName) {
//            Self.failingTests.append(testName)
//        }
//
//    }
>>>>>>> 1b91ad2b
    
    #else
    
    override open func recordFailure(
        withDescription description: String,
        inFile filePath: String,
        atLine lineNumber: Int,
        expected: Bool
    ) {
        
        super.recordFailure(
            withDescription: description,
            inFile: filePath,
            atLine: lineNumber,
            expected: expected
        )
        
        let testName = self.name

        let message = """
            ------------------------------------------------
            \(filePath):\(lineNumber)
            \(testName)
            \(description)
            ------------------------------------------------
            """

        if let logFile = Self.logFile {
            try? message.append(to: logFile)
        }

        if !Self.failingTests.contains(testName) {
            Self.failingTests.append(testName)
        }

    }
    
    #endif

}<|MERGE_RESOLUTION|>--- conflicted
+++ resolved
@@ -13,14 +13,8 @@
     public func testBundleDidFinish(_ testBundle: Bundle) {
 //        print("\n\ntestBundleDidFinish: \(testBundle)\n\n")
         
-<<<<<<< HEAD
-        let failingTestsString = self.makeFailingTestsString()
-
-        if let logFile = SpotifyAPITestCase.logFile {
-=======
         if let logFile = SpotifyAPITestCase.logFile {
             let failingTestsString = self.makeFailingTestsString()
->>>>>>> 1b91ad2b
             try? failingTestsString.append(to: logFile)
         }
 
@@ -119,50 +113,6 @@
     
     #if canImport(ObjectiveC)
     
-<<<<<<< HEAD
-    open override func record(_ issue: XCTIssue) {
-
-        super.record(issue)
-
-        let context = issue.sourceCodeContext
-
-        let symbolNames = context.callStack
-            .compactMap { frame -> String? in
-                guard let name = frame.symbolInfo?.symbolName,
-                      !name.starts(with: "@objc") else {
-                    return nil
-                }
-                return name
-            }
-            .joined(separator: "\n")
-
-        let filePath = context.location?.fileURL.path ?? ""
-        let line = (context.location?.lineNumber)
-            .flatMap(String.init) ?? ""
-        let locationString = "\(filePath):\(line)"
-
-        let testName = self.name
-
-        let message = """
-            ------------------------------------------------
-            \(locationString)
-            \(testName)
-            \(issue.compactDescription)
-            callstack:
-            \(symbolNames)
-            ------------------------------------------------
-            """
-
-        if let logFile = Self.logFile {
-            try? message.append(to: logFile)
-        }
-
-        if !Self.failingTests.contains(testName) {
-            Self.failingTests.append(testName)
-        }
-
-    }
-=======
 //    open override func record(_ issue: XCTIssue) {
 //
 //        super.record(issue)
@@ -205,7 +155,6 @@
 //        }
 //
 //    }
->>>>>>> 1b91ad2b
     
     #else
     
