--- conflicted
+++ resolved
@@ -111,19 +111,12 @@
      create your own authorization manager, do not implement this method. A
      default implementation is provided which does nothing.
      */
-<<<<<<< HEAD
-	func _assertNotOnUpdateAuthInfoDispatchQueue()
- }
+    func _assertNotOnUpdateAuthInfoDispatchQueue()
 
- extension SpotifyAuthorizationManager {
-	 func _assertNotOnUpdateAuthInfoDispatchQueue() { }
-=======
-    func _assertNotOnUpdateAuthInfoDispatchQueue()
 }
 
 extension SpotifyAuthorizationManager {
     
     func _assertNotOnUpdateAuthInfoDispatchQueue() { }
 
->>>>>>> 5ff8fb82
 }